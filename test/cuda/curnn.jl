using Flux, CuArrays, Test
using Flux: pullback

@testset for R in [RNN, GRU, LSTM]
  m = R(10, 5) |> gpu
  x = gpu(rand(10))
  (m̄,) = gradient(m -> sum(m(x)), m)
  Flux.reset!(m)
  θ = gradient(() -> sum(m(x)), params(m))
  @test collect(m̄[].cell[].Wi) == collect(θ[m.cell.Wi])
end

@testset "RNN" begin
  @testset for R in [RNN, GRU, LSTM], batch_size in (1, 5)
    rnn = R(10, 5)
    curnn = fmap(gpu, rnn)

    Flux.reset!(rnn)
    Flux.reset!(curnn)
    x = batch_size == 1 ?
      rand(10) :
      rand(10, batch_size)
    cux = gpu(x)

<<<<<<< HEAD
    y, back = forward((r, x) -> r(x), rnn, x)
    cuy, cuback = forward((r, x) -> r(x), curnn, cux)
=======
    y, back = pullback((r, x) -> (r(x)), rnn, x)
    cuy, cuback = pullback((r, x) -> (r(x)), curnn, cux)
>>>>>>> 12bc0613

    @test y ≈ collect(cuy)
    @test haskey(Flux.CUDA.descs, curnn.cell)

    ȳ = randn(size(y))
    m̄, x̄ = back(ȳ)
    cum̄, cux̄ = cuback(gpu(ȳ))

    m̄[].cell[].Wi

    m̄[].state
    cum̄[].state

    @test x̄ ≈ collect(cux̄)
    @test m̄[].cell[].Wi ≈ collect(cum̄[].cell[].Wi)
    @test m̄[].cell[].Wh ≈ collect(cum̄[].cell[].Wh)
    @test m̄[].cell[].b ≈ collect(cum̄[].cell[].b)
    if m̄[].state isa Tuple
      for (x, cx) in zip(m̄[].state, cum̄[].state)
        @test x ≈ collect(cx)
      end
    else
      @test m̄[].state ≈ collect(cum̄[].state)
    end

    Flux.reset!(rnn)
    Flux.reset!(curnn)
    ohx = batch_size == 1 ?
      Flux.onehot(rand(1:10), 1:10) :
      Flux.onehotbatch(rand(1:10, batch_size), 1:10)
    cuohx = gpu(ohx)
    y = (rnn(ohx); rnn(ohx))
    cuy = (curnn(cuohx); curnn(cuohx))

    @test y ≈ collect(cuy)
  end
end<|MERGE_RESOLUTION|>--- conflicted
+++ resolved
@@ -22,13 +22,8 @@
       rand(10, batch_size)
     cux = gpu(x)
 
-<<<<<<< HEAD
-    y, back = forward((r, x) -> r(x), rnn, x)
-    cuy, cuback = forward((r, x) -> r(x), curnn, cux)
-=======
-    y, back = pullback((r, x) -> (r(x)), rnn, x)
-    cuy, cuback = pullback((r, x) -> (r(x)), curnn, cux)
->>>>>>> 12bc0613
+    y, back = pullback((r, x) -> r(x), rnn, x)
+    cuy, cuback = pullback((r, x) -> r(x), curnn, cux)
 
     @test y ≈ collect(cuy)
     @test haskey(Flux.CUDA.descs, curnn.cell)
