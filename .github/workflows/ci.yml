name: CI

on:
  pull_request:
    branches:
      - master
  push:
    branches:
      - master
    tags: '*'

jobs:
  test:
    name: Julia ${{ matrix.version }} - ${{ matrix.os }} - ${{ matrix.arch }} - ${{ github.event_name }}
    runs-on: ${{ matrix.os }}
    strategy:
      fail-fast: false
      matrix:
        version:
<<<<<<< HEAD
          - '1' # Replace this with the minimum Julia version that your package supports.
=======
          - '1.5'
          - '1.6'
>>>>>>> 8a5b9774
          - 'nightly'
        os:
          - ubuntu-latest
          - macOS-latest
<<<<<<< HEAD
          - windows-latest
        arch:
          - x64
=======
          # - windows-latest
        arch:
          - x64
        include:
          - os: windows-latest
            version: '1'
            arch: x64
>>>>>>> 8a5b9774
    steps:
      - uses: actions/checkout@v2
      - uses: julia-actions/setup-julia@v1
        with:
          version: ${{ matrix.version }}
          arch: ${{ matrix.arch }}
      - uses: actions/cache@v1
        env:
          cache-name: cache-artifacts
        with:
          path: ~/.julia/artifacts
          key: ${{ runner.os }}-test-${{ env.cache-name }}-${{ hashFiles('**/Project.toml') }}
          restore-keys: |
            ${{ runner.os }}-test-${{ env.cache-name }}-
            ${{ runner.os }}-test-
            ${{ runner.os }}-
      - uses: julia-actions/julia-buildpkg@v1
      - uses: julia-actions/julia-runtest@v1

  docs:
    name: Documentation
    runs-on: ubuntu-latest
    steps:
      - uses: actions/checkout@v2
      - uses: julia-actions/setup-julia@v1
        with:
          version: '1.6'
      - run: |
          julia --project=docs -e '
            using Pkg
            Pkg.develop(PackageSpec(path=pwd()))
            Pkg.instantiate()'
      - run: |
          julia --project=docs/ -e '
            using Flux
            # using Pkg; Pkg.activate("docs")
            using Documenter
            using Documenter: doctest
            DocMeta.setdocmeta!(Flux, :DocTestSetup, :(using Flux); recursive=true)
            doctest(Flux)'
      - run: julia --project=docs docs/make.jl
        env:
          GITHUB_TOKEN: ${{ secrets.GITHUB_TOKEN }}
          DOCUMENTER_KEY: ${{ secrets.DOCUMENTER_KEY }}<|MERGE_RESOLUTION|>--- conflicted
+++ resolved
@@ -17,29 +17,14 @@
       fail-fast: false
       matrix:
         version:
-<<<<<<< HEAD
           - '1' # Replace this with the minimum Julia version that your package supports.
-=======
-          - '1.5'
-          - '1.6'
->>>>>>> 8a5b9774
           - 'nightly'
         os:
           - ubuntu-latest
           - macOS-latest
-<<<<<<< HEAD
           - windows-latest
         arch:
           - x64
-=======
-          # - windows-latest
-        arch:
-          - x64
-        include:
-          - os: windows-latest
-            version: '1'
-            arch: x64
->>>>>>> 8a5b9774
     steps:
       - uses: actions/checkout@v2
       - uses: julia-actions/setup-julia@v1
