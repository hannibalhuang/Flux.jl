--- conflicted
+++ resolved
@@ -1,9 +1,5 @@
-<<<<<<< HEAD
-using Flux, Flux.Tracker, CuArrays, Base.Test
+using Flux, Flux.Tracker, CuArrays, Test
 using Flux.Tracker: TrackedArray, data
-=======
-using Flux, CuArrays, Test
->>>>>>> 62d594af
 
 @testset "CUDNN BatchNorm" begin
     x = TrackedArray(rand(10, 10, 3, 1))
