--- conflicted
+++ resolved
@@ -1,12 +1,7 @@
 module Optimise
 
-<<<<<<< HEAD
-export train!,
+export train!, update!,
 	Descent, ADAM, Momentum, Nesterov, RMSProp,
-=======
-export train!, update!,
-	SGD, Descent, ADAM, Momentum, Nesterov, RMSProp,
->>>>>>> 32e24357
 	ADAGrad, AdaMax, ADADelta, AMSGrad, NADAM, ADAMW,RADAM, 
 	InvDecay, ExpDecay, WeightDecay, stop, Optimiser
 
