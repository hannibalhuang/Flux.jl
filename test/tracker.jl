using Flux
using Flux.Tracker, Test, NNlib
<<<<<<< HEAD
using Flux.Tracker: TrackedReal, gradcheck, grad, checkpoint
using NNlib: conv, ∇conv_data, depthwiseconv
=======
using Flux.Tracker: TrackedReal, gradient, gradcheck, grad, checkpoint, forwarddiff
using NNlib: conv, depthwiseconv
>>>>>>> 04693947
using Printf: @sprintf
using LinearAlgebra: diagm, dot, LowerTriangular, norm
using Statistics: mean, std
using Random
# using StatsBase

gradtest(f, xs::AbstractArray...) = gradcheck((xs...) -> sum(sin.(f(xs...))), xs...)
gradtest(f, dims...) = gradtest(f, rand.(Float64, dims)...)
@testset "Tracker" begin
@test gradtest((x, W, b) -> σ.(W*x .+ b), 5, (2,5), 2)
@test gradtest((x, W, b) -> σ.(W*x .+ b), (5,3), (2,5), 2)
@test gradtest((x, W, b) -> logσ.(W*x .+ b), 5, (2,5), 2)
@test gradtest((x, W, b) -> logσ.(W*x .+ b), (5,3), (2,5), 2)
@test gradtest((w, x) -> w'*x, randn(Float64,10, 2), randn(Float64,10))
@test gradtest((w, x) -> w*x', randn(Float64,5,5), randn(Float64,5,5))
@test gradtest(x -> sum(x, dims = (2, 3)), (3,4,5))
@test gradtest(x -> sum(x, dims = 1), randn(Float64,2,3))
@test gradtest(x -> sum(x, dims = [1,2]), randn(Float64,2,3))
@test gradtest(x -> sum(x), randn(Float64,2,3))
@test gradtest(x -> prod(x, dims=(2, 3)), (3,4,5))
@test gradtest(x -> prod(x), (3,4,5))

@test gradtest(x -> softmax(x).*(1:3), 3)
@test gradtest(x -> softmax(x).*(1:3), (3,5))
@test gradtest(x -> logsoftmax(x).*(1:3), 3)
@test gradtest(x -> logsoftmax(x).*(1:3), (3,5))

@test gradtest(Flux.mse, rand(5,5), rand(5, 5))
@test gradtest(Flux.crossentropy, rand(5,5), rand(5, 5))

@test gradtest(x -> x', rand(5))

@testset "indexing & slicing" begin
  gradtest(x->view(x, 1:2, 1:2), rand(4, 4))
end

function promotiontest(f, A, B, C)
  r0 = f(A, B, C)
  r1 = f(param(A), B, C)
  r2 = f(A, param(B), C)
  r3 = f(A, B, param(C))
  r4 = f(param(A), param(B), param(C))

  @test !isa(r0, TrackedArray)
  @test all(isa.([r1,r2,r3,r4], TrackedArray))
  @test r1 == r2 == r3 == r4
  @test r0 == Flux.data(r4)
end

@testset "concat" begin
  cat1(x...) = cat(x..., dims = 1)
  cat2(x...) = cat(x..., dims = 2)

  @testset for vcatf in [vcat, cat1]
    @test gradtest(vcatf, rand(5), rand(3))
    @test gradtest(vcatf, rand(5), rand(3), rand(8))
    @test gradtest(vcatf, rand(5)', rand(5)')
    @test gradtest(vcatf, rand(5,2), rand(3,2), rand(8,2))
    @test gradtest(vcatf, rand(5,2,3), rand(3,2,3), rand(8,2,3))
    @test gradtest(vcatf, rand(5), rand(3,1))
    @test gradtest(vcatf, rand(5)', rand(2,5))
  end


  @testset for hcatf in [hcat, cat2]
    @test gradtest(hcatf, rand(5), rand(5))
    @test gradtest(hcatf, rand(5)', rand(5)')
    @test gradtest(hcatf, rand(2,5), rand(2,3), rand(2,8))
    @test gradtest(hcatf, rand(2,5,3), rand(2,3,3), rand(2,8,3))
    @test gradtest(hcatf, rand(5), rand(5), rand(5,2))
    @test gradtest(hcatf, rand(5)', rand(1,3))
    @test gradtest(hcatf, rand(5), rand(5,2))
end

  @testset for catf in [vcat, cat1, hcat, cat2, (x...) -> cat(x..., dims = 3), (x...) -> cat(x..., dims = (1,2))]
    @test gradtest(catf, rand(5))
    @test gradtest(catf, rand(5)')
    @test gradtest(catf, rand(2,5))
    @test gradtest(catf, rand(2,5,3))
  end

  @test gradtest((x...) -> cat(x..., dims = 3), rand(2,5,2), rand(2,5,3), rand(2,5,4))

  @testset "cat($dim, ...)" for dim in 3:5
    catdim = (x...) -> cat(x..., dims = dim)
    @test gradtest(catdim, rand(5), rand(5), rand(5))
    @test gradtest(catdim, rand(2,5), rand(2,5), rand(2,5))
    @test gradtest(catdim, rand(2,5,3), rand(2,5,3), rand(2,5,3))
  end

  @test !isa(vcat(rand(2)), TrackedArray)
  @test !isa(hcat(rand(2)), TrackedArray)
  @test !isa(cat(rand(2), dims=1), TrackedArray)

  @test gradtest((a,b)->cat(a, b, dims = (2,3,5)), rand(2,3), rand(2,4,2,1))

  @testset "promotiontest" begin
    @testset for fcat in [hcat, vcat, (x...) -> cat(x..., dims = 3), (x...) -> cat(x..., dims = (1,2))]
      promotiontest(fcat, rand(2), rand(2), rand(2))
      promotiontest(fcat, rand(2)', rand(2)', rand(2)')
      promotiontest(fcat, rand(2,2), rand(2,2), rand(2,2))
      promotiontest(fcat, rand(2,2,2), rand(2,2,2), rand(2,2,2))
    end

    promotiontest(vcat, rand(1,2), rand(2)', rand(2,2))
    promotiontest(hcat, rand(2,1), rand(2), rand(2,2))
    promotiontest(vcat, rand(3,4,5), rand(1,4,5), rand(2,4,5))
    promotiontest(hcat, rand(4,3,5), rand(4,1,5), rand(4,2,5))
    promotiontest((x...) -> cat(x..., dims = 3), rand(4,5,3), rand(4,5,1), rand(4,5,2))
  end

end

@test gradtest(x -> permutedims(x, [3,1,2]), rand(4,5,6))
@test gradtest(x -> PermutedDimsArray(x, [3,1,2]), rand(4,5,6))

@test gradtest(x -> repeat(x; inner=2), rand(5))
@test gradtest(x -> repeat(x; inner=2, outer=3), rand(5))
@test gradtest(x -> repeat(x; inner=(2,2,1), outer=(1,1,3)), rand(5,4,3))

@test gradtest(kron, rand(5), rand(3))
@test gradtest(kron, rand(5), rand(3), rand(8))
@test gradtest(kron, rand(5,1), rand(3,1))
@test gradtest(kron, rand(5,1), rand(3,1), rand(8,1))
@test gradtest(kron, rand(5,2), rand(3,2), rand(8,2))

@test gradtest(x -> diagm(0 => x), rand(3))

@test gradtest(W -> inv(log.(W * W)), (5,5))
@test gradtest((A, B) -> A / B , (1,5), (5,5))
@test gradtest((A, B) -> log.(A * A) / exp.(B * B), (5,5), (5,5))
@test gradtest((A, B) -> log.(A * A) \ exp.(B * B), (5,5), (5,5))

@testset "mean" begin
  @test gradtest(mean, rand(2, 3))

  @test gradtest(x -> mean(x, dims=1), rand(2, 3))
  @test gradtest(x -> mean(x, dims=2), rand(2, 3))
  @test gradtest(x -> mean(x, dims=3), rand(2, 3, 4))

  @test gradtest(x -> mean(x, dims=[1, 2]), rand(2, 3, 4))
end

@testset "maximum" begin
  @test gradtest(maximum, rand(2, 3))

  @test gradtest(x -> maximum(x, dims=1), rand(2, 3))
  @test gradtest(x -> maximum(x, dims=2), rand(2, 3))
  @test gradtest(x -> maximum(x, dims=3), rand(2, 3, 4))

  @test gradtest(x -> maximum(x, dims=[1, 2]), rand(2, 3, 4))
end

@testset "minimum" begin
  @test gradtest(minimum, rand(2, 3))

  @test gradtest(x -> minimum(x, dims=1), rand(2, 3))
  @test gradtest(x -> minimum(x, dims=2), rand(2, 3))
  @test gradtest(x -> minimum(x, dims=3), rand(2, 3, 4))

  @test gradtest(x -> minimum(x, dims=[1, 2]), rand(2, 3, 4))
end

@test gradtest(x -> std(x), rand(5,5))
@test gradtest(x -> std(x, dims = 1), rand(5,5))

@test gradtest((x, y) -> x .* y, rand(5), rand(5))
@test gradtest(dot, rand(5), rand(5))

@test gradtest(norm, rand(5))

@test gradtest(rand(5)) do x
  y = x.^2
  2y + x
end

@test gradtest(conv, rand(10, 3, 2), randn(Float64, 2, 3, 2))
@test gradtest(conv, rand(10, 10, 3, 2), randn(Float64, 2, 2, 3, 2))
@test gradtest(conv, rand(10, 10, 10, 3, 2), randn(Float64, 2, 2, 2, 3, 2))

@test gradtest(∇conv_data, rand(10, 3, 2), randn(Float64, 2, 2, 3))
@test gradtest(∇conv_data, rand(10, 10, 3, 2), randn(Float64,2, 2, 2, 3))
@test gradtest(∇conv_data, rand(10, 10, 10, 3, 2), randn(Float64,2, 2, 2, 2, 3))

@test gradtest(depthwiseconv, rand(10,10,3,2), randn(2, 2, 2, 3))

@test gradtest(∇conv_data, rand(10, 3, 2), randn(Float64, 2, 2, 3))
@test gradtest(∇conv_data, rand(10, 10, 3, 2), randn(Float64, 2, 2, 2, 3))
@test gradtest(∇conv_data, rand(10, 10, 10, 3, 2), randn(Float64, 2, 2, 2, 2, 3))

@test gradtest(x -> maxpool(x, (2,2)), rand(10, 10, 3, 2))
@test gradtest(x -> maxpool(x, (2,2,2)), rand(10, 10, 10, 3, 2))

@test gradtest(x -> meanpool(x, (2,2)), rand(10, 10, 3, 2))
@test gradtest(x -> meanpool(x, (2,2,2)), rand(5, 5, 5, 3, 2))

@test gradtest(x -> Float64.(x), 5)

@testset "equality & order" begin
    # TrackedReal
    @test param(2)^2 == param(4)
    @test param(2)^2 == 4
    @test 4 == param(2)^2

    @test param(2)^2 ≈ param(4)
    @test param(2)^2 ≈ 4
    @test 4 ≈ param(2)^2

    @test (param([1,2,3]) .< 2) == [true, false, false]
    @test (param([1,2,3]) .<= 2) == [true, true, false]
    @test (2 .> param([1,2,3])) == [true, false, false]
    @test (2 .>= param([1,2,3])) == [true, true, false]

    # TrackedArray
    @test param([1,2,3]).^2 == param([1,4,9])
    @test [1,2,3].^2 == param([1,4,9])
    @test param([1,2,3]).^2 == [1,4,9]

    @test param([1,2,3]).^2 ≈ param([1,4,9])
    @test [1,2,3].^2 ≈ param([1,4,9])
    @test param([1,2,3]).^2 ≈ [1,4,9]
end

@testset "reshape" begin
  x = reshape(param(rand(2,2,2)), 4, 2)
  @test x isa TrackedArray
  @test size(x) == (4,2)
  x = reshape(param([1]), (1,:))
  @test x isa TrackedArray
  @test size(x) == (1,1)
  x = reshape(param(rand(2)), (2,:))
  @test x isa TrackedArray
  @test size(x) == (2,1)
  x = reshape(param(rand(2,2)), (1,:,2))
  @test x isa TrackedArray
  @test size(x) == (1,2,2)
end

@testset "Intermediates" begin
  x = param([1])
  l = sum((x .+ x).^2)
  Flux.back!(l, once = false)
  @test x.grad == [8]
  x.grad .= 0
  Flux.back!(l, once = false)
  @test x.grad == [8]
end

@testset "Fallbacks" begin
  xs = param([1 2; 3 4])
  @test similar(xs) isa Matrix{Float64}
end

@test @sprintf("%.2f", sum(param([1,2,3]))) == "6.00"

@inferred NNlib.conv(param(rand(10,10,3,2)),randn(Float64,2,2,3,4))

b = param(rand())
Tracker.back!(b)
@test Tracker.grad(b) == 1

@testset "collect" begin
  x, y = param(2), param(3)
  xy = Tracker.collect([x, y])
  @test xy isa TrackedArray{Float64}
  z = xy[1]*xy[2]
  back!(z)
  @test grad.((x,y)) == (3, 2)

  @test gradient(2, 3) do x, y
    xy = Tracker.collect([x, y])
    xy[1]*xy[2]
  end == (3, 2)
end

# Gradient Hooks
@testset "Hooks" begin
  x = param(2)
  y = Tracker.hook(-, x)
  back!(y)
  @test grad(x) == -1
end

@testset "Checkpointing" begin
  count = 0
  function mul(a, b)
    count += 1
    a * b
  end
  @test gradient(x -> mul(5, x), 3)[1] == 5
  @test count == 1
  @test gradient(x -> checkpoint(mul, 5, x), 3)[1] == 5
  @test count == 3
end

@testset "Updates" begin
  xs = param([1, 2, 3])
  Tracker.update!(xs, param([4, 5, 6]))
  @test xs == [5, 7, 9]
  x = param(3)
  Tracker.update!(x, param(4))
  @test x == 7
end

@testset "Params" begin
  W = param(randn(5, 10))
  x = rand(10)
  dW = gradient(W -> sum(W*x), W)[1]
  gs = gradient(() -> sum(W*x), Tracker.Params([W]))
  @test gs[W] == dW
end

@testset "Forward" begin
  @test @inferred(Tracker.forward_jacobian(x -> [sum(x)], rand(5,5), Val(12)))[2] ==
    reshape(ones(25), :, 1)
  @test gradient([2, 3]) do x
    forwarddiff(x) do x
      x[1]*x[2]
    end
  end == ([3, 2],)
end

end #testset<|MERGE_RESOLUTION|>--- conflicted
+++ resolved
@@ -1,12 +1,7 @@
 using Flux
 using Flux.Tracker, Test, NNlib
-<<<<<<< HEAD
-using Flux.Tracker: TrackedReal, gradcheck, grad, checkpoint
+using Flux.Tracker: TrackedReal, gradient, gradcheck, grad, checkpoint, forwarddiff
 using NNlib: conv, ∇conv_data, depthwiseconv
-=======
-using Flux.Tracker: TrackedReal, gradient, gradcheck, grad, checkpoint, forwarddiff
-using NNlib: conv, depthwiseconv
->>>>>>> 04693947
 using Printf: @sprintf
 using LinearAlgebra: diagm, dot, LowerTriangular, norm
 using Statistics: mean, std
