--- conflicted
+++ resolved
@@ -115,15 +115,6 @@
 gpu_gradtest("PixelShuffle 2d", pixelshuffle, rand(Float32, 3, 4, 18, 3), 3)
 gpu_gradtest("PixelShuffle 1d", pixelshuffle, rand(Float32, 3, 18, 3), 3)
 
-upsample = [x -> Upsample(scale=x)]
-gpu_gradtest("Upsample 2d", upsample, rand(Float32, 3, 4, 2, 3), (2,2))
-gpu_gradtest("Upsample 1d", upsample, rand(Float32, 3, 4, 2, 3), (2,))
-
-pixelshuffle = [PixelShuffle]
-gpu_gradtest("PixelShuffle 2d", pixelshuffle, rand(Float32, 3, 4, 18, 3), 3)
-gpu_gradtest("PixelShuffle 1d", pixelshuffle, rand(Float32, 3, 18, 3), 3)
-
-
 @testset "function layers" begin
   x = rand(3,3)
   gpu_gradtest(x -> sum(Flux.normalise(x; dims=1)), x)
@@ -229,21 +220,6 @@
   end
 end
 
-@testset "Parallel" begin
-  @testset "zero sum" begin
-    input = randn(10, 10, 10, 10) |> gpu
-    layer_gpu = Parallel(+, zero, identity) |> gpu
-    @test layer_gpu(input) == input
-    @test layer_gpu(input) isa Flux.CUDA.CuArray
-  end
-
-<<<<<<< HEAD
-=======
-  @test sum(l(ip)) ≈ 0.f0  
-  gs = gradient(() -> sum(l(ip)), Flux.params(l))
-  @test l.b ∉ gs.params 
-end
-
 @testset "Two-streams Bilinear" begin
   x = zeros(Float32,10,9) |> gpu
   y = zeros(Float32,2,9) |> gpu
@@ -266,7 +242,6 @@
     @test layer_gpu(input) isa Flux.CUDA.CuArray
   end
 
->>>>>>> 3e3f9d72
   @testset "vararg input" begin
     inputs = (randn(10), randn(5), randn(4)) .|> gpu
     layer = Parallel(+, Dense(10, 2), Dense(5, 2), Dense(4, 2)) |> gpu
