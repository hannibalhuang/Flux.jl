--- conflicted
+++ resolved
@@ -51,15 +51,12 @@
 
 Dropout layer. In the forward pass, apply the [`Flux.dropout`](@ref) function on the input.
 
-<<<<<<< HEAD
 Does nothing to the input once [`Flux.testmode!`](@ref) is set to `true`.
-=======
 To apply dropout along certain dimension(s), specify the `dims` keyword.
 e.g. `Dropout(p; dims = 3)` will randomly zero out entire channels on WHCN input
 (also called 2D dropout).
 
 Does nothing to the input once [`Flux.testmode!`](@ref) is `true`.
->>>>>>> 7e9a1802
 """
 mutable struct Dropout{F,D}
   p::F
@@ -139,7 +136,6 @@
 
 Se also [`BatchNorm`](@ref), [`InstanceNorm`](@ref), [`GroupNorm`](@ref), and [`normalise`](@ref).
 """
-<<<<<<< HEAD
 struct LayerNorm{F,D,T,S}
   λ::F
   diag::D
@@ -148,34 +144,17 @@
   affine::Bool
 end
 
-function LayerNorm(sz, λ = identity; affine = true, ϵ = 1f-5)
-  diag = affine ? Diagonal(sz...) : identity
-=======
-struct LayerNorm{F,D,T,N}
-  λ::F
-  diag::D
-  ϵ::T
-  size::NTuple{N,Int}
-  affine::Bool
-end
-
 function LayerNorm(sz, λ=identity; affine=true, ϵ=1f-5)
   sz = sz isa Integer ? (sz,) : sz
   diag = affine ? Diagonal(sz...) : nothing
->>>>>>> 7e9a1802
   return LayerNorm(λ, diag, ϵ, sz, affine)
 end
 
 @functor LayerNorm
 
 function (a::LayerNorm)(x)
-<<<<<<< HEAD
   x = normalise(x, dims = 1:length(a.sz), ϵ = a.ϵ)
   a.λ.(a.diag(x))
-=======
-  x = normalise(x, dims=1:length(a.size), ϵ=a.ϵ)
-  a.diag === nothing ? a.λ.(x) : a.λ.(a.diag(x))
->>>>>>> 7e9a1802
 end
 
 function Base.show(io::IO, l::LayerNorm)
@@ -183,42 +162,6 @@
   a.λ == identity || print(io, ", $(a.λ)")
   hasaffine(l) || print(io, ", affine=false")
   print(io, ")")
-<<<<<<< HEAD
-=======
-end
-
-# For InstanceNorm, GroupNorm, and BatchNorm.
-# Compute the statistics on the slices specified by reduce_dims.
-# reduce_dims=[1,...,N-2,N] for BatchNorm
-# reduce_dims=[1,...,N-2] for InstanceNorm and GroupNorm
-function _norm_layer_forward(l, x::AbstractArray{T,N}; reduce_dims, affine_shape) where {T, N}
-  if !_isactive(l) && l.track_stats # testmode with tracked stats
-    stats_shape = ntuple(i -> i == N-1 ? size(x, N-1) : 1, N)
-    μ = reshape(l.μ, stats_shape)
-    σ² = reshape(l.σ², stats_shape)
-  else  # trainmode or testmode without tracked stats
-    μ = mean(x; dims=reduce_dims)
-    σ² = mean((x .- μ).^2; dims=reduce_dims)
-    if l.track_stats
-      ## update moving mean/std
-      Zygote.ignore() do
-        mtm = l.momentum
-        m = prod(size(x, i) for i in reduce_dims)  # needed for computing corrected var
-        μnew = vec(N ∈ reduce_dims ? μ : mean(μ, dims=N))
-        σ²new = vec(N ∈ reduce_dims ? σ² : mean(σ², dims=N))
-        l.μ = (1-mtm) .* l.μ .+ mtm .* μnew
-        l.σ² = (1-mtm) .* l.σ² .+ mtm .* (m / (m - one(eltype(l.σ²)))) .* σ²new
-      end
-    end
-  end
-  if hasaffine(l)
-    γ = reshape(l.γ, affine_shape)
-    β = reshape(l.β, affine_shape)
-    return l.λ.(γ .* (x .- μ) ./ sqrt.(σ² .+ l.ϵ) .+ β)
-  else
-    return l.λ.((x .- μ) ./ sqrt.(σ² .+ l.ϵ))
-  end
->>>>>>> 7e9a1802
 end
 
 # For InstanceNorm, GroupNorm, and BatchNorm.
@@ -263,15 +206,9 @@
 affine(l, x, μ, σ², affine_shape::Nothing) = l.λ.((x .- μ) ./ sqrt.(σ² .+ l.ϵ))
 
 """
-<<<<<<< HEAD
     BatchNorm(channels::Integer, λ = identity;
               initβ = zeros, initγ = ones,
               ϵ = 1f-5, momentum = 0.1f0)
-=======
-    BatchNorm(channels::Integer, λ=identity;
-              initβ=zeros, initγ=ones,
-              ϵ=1f-5, momentum= 0.1f0)
->>>>>>> 7e9a1802
 
 [Batch Normalization](https://arxiv.org/abs/1502.03167) layer.
 `channels` should be the size of the channel dimension in your data (see below).
@@ -279,7 +216,6 @@
 Given an array with `N` dimensions, call the `N-1`th the channel dimension. For
 a batch of feature vectors this is just the data dimension, for `WHCN` images
 it's the usual channel dimension.
-<<<<<<< HEAD
 
 `BatchNorm` computes the mean and variance for each `D_1×...×D_{N-2}×1×D_N` 
 input slice and normalises the input accordingly.
@@ -290,18 +226,6 @@
 After normalisation, elementwise activation `λ` is applied.  
 
 If `track_stats = true`, accumulates mean and var statistics in training phase 
-=======
-
-`BatchNorm` computes the mean and variance for each `D_1×...×D_{N-2}×1×D_N` 
-input slice and normalises the input accordingly.
-
-If `affine=true`, it also applies  a shift and a rescale to the input 
-through to learnable per-channel bias β and scale γ parameters.
-
-After normalisation, elementwise activation `λ` is applied.  
-
-If `track_stats=true`, accumulates mean and var statistics in training phase 
->>>>>>> 7e9a1802
 that will be used to renormalize the input in test phase.
 
 Use [`testmode!`](@ref) during inference.
@@ -331,29 +255,16 @@
 end
 
 function BatchNorm(chs::Int, λ=identity;
-<<<<<<< HEAD
                    initβ = i -> zeros(Float32, i), 
                    initγ = i -> ones(Float32, i), 
                    affine = true, track_stats = true,
                    ϵ = 1f-5, momentum = 0.1f0)
 
-  β = affine ? initβ(chs) : nothing
-  γ = affine ? initγ(chs) : nothing
-  μ = track_stats ? zeros(Float32, chs) : nothing
-  σ² = track_stats ? ones(Float32, chs) : nothing
-
-=======
-          initβ = i -> zeros(Float32, i), 
-          initγ = i -> ones(Float32, i), 
-          affine=true, track_stats=true,
-          ϵ=1f-5, momentum=0.1f0)
-
-  β = affine ? initβ(chs) : nothing
-  γ = affine ? initγ(chs) : nothing
-  μ = track_stats ? zeros(Float32, chs) : nothing
-  σ² = track_stats ? ones(Float32, chs) : nothing
-
->>>>>>> 7e9a1802
+  β = initβ(chs)
+  γ = initγ(chs)
+  μ = zeros(Float32, chs)
+  σ² = ones(Float32, chs)
+
   return BatchNorm(chs, λ, β, γ,
             μ, σ², ϵ, momentum, 
             affine, track_stats, nothing)
@@ -361,7 +272,6 @@
 
 @functor BatchNorm
 trainable(bn::BatchNorm) = hasaffine(bn) ? (bn.β, bn.γ) : ()
-<<<<<<< HEAD
 
 function (BN::BatchNorm)(x::AbstractArray{T,N}) where {T,N}
   @assert size(x, N - 1) == BN.chs
@@ -370,17 +280,6 @@
   return _norm_layer_forward(BN, x; reduce_dims = reduce_dims, affine_shape = affine_shape)
 end
 
-=======
-
-function (BN::BatchNorm)(x)
-  @assert size(x, ndims(x)-1) == BN.chs
-  N = ndims(x)
-  reduce_dims = [1:N-2; N]
-  affine_shape = ntuple(i -> i == N-1 ? size(x, N-1) : 1, N)
-  return _norm_layer_forward(BN, x; reduce_dims, affine_shape)
-end
-
->>>>>>> 7e9a1802
 testmode!(m::BatchNorm, mode=true) =
   (m.active = (isnothing(mode) || mode == :auto) ? nothing : !mode; m)
 
@@ -430,27 +329,17 @@
   active::Union{Bool, Nothing}
 end
 
-function InstanceNorm(chs::Int, λ=identity;
+function InstanceNorm(chs::Int, λ = identity;
                     initβ = i -> zeros(Float32, i), 
                     initγ = i -> ones(Float32, i), 
-                    affine=false, track_stats=false,
-                    ϵ=1f-5, momentum=0.1f0)
-<<<<<<< HEAD
-
-  β = affine ? initβ(chs) : nothing
-  γ = affine ? initγ(chs) : nothing
-  μ = track_stats ? zeros(Float32, chs) : nothing
-  σ² = track_stats ? ones(Float32, chs) : nothing
-
-=======
-
-  β = affine ? initβ(chs) : nothing
-  γ = affine ? initγ(chs) : nothing
-  μ = track_stats ? zeros(Float32, chs) : nothing
-  σ² = track_stats ? ones(Float32, chs) : nothing
-
->>>>>>> 7e9a1802
-  return InstanceNorm(chs, λ, β, γ,
+                    affine = false, track_stats = false,
+                    ϵ = 1f-5, momentum = 0.1f0)
+
+  β = initβ(chs)
+  γ = initγ(chs)
+  μ = zeros(Float32, chs)
+  σ² = ones(Float32, chs)
+  InstanceNorm(chs, λ, β, γ,
             μ, σ², ϵ, momentum, 
             affine, track_stats, nothing)
 end
@@ -463,13 +352,8 @@
   @assert size(x, ndims(x)-1) == l.chs
   N = ndims(x)
   reduce_dims = 1:N-2
-<<<<<<< HEAD
-  affine_shape = in.affine ? ntuple(i -> i == N-1 ? size(x, N-1) : 1, N) : nothing
+  affine_shape = l.affine ? ntuple(i -> i == N-1 ? size(x, N-1) : 1, N) : nothing
   return _norm_layer_forward(l, x; reduce_dims = reduce_dims, affine_shape = reduce_dims)
-=======
-  affine_shape = ntuple(i -> i == N-1 ? size(x, N-1) : 1, N)
-  return _norm_layer_forward(l, x; reduce_dims, affine_shape)
->>>>>>> 7e9a1802
 end
 
 testmode!(m::InstanceNorm, mode=true) =
@@ -526,18 +410,18 @@
 @functor GroupNorm
 trainable(gn::GroupNorm) = hasaffine(gn) ? (gn.β, gn.γ) : ()
 
-function GroupNorm(chs::Int, G::Int, λ=identity;
-              initβ = (i) -> zeros(Float32, i), 
-              initγ = (i) -> ones(Float32, i), 
-              affine=true, track_stats=false,
-              ϵ=1f-5, momentum=0.1f0) 
+function GroupNorm(chs::Int, G::Int, λ = identity;
+              initβ = i -> zeros(Float32, i), 
+              initγ = i -> ones(Float32, i), 
+              affine = true, track_stats = false,
+              ϵ = 1f-5, momentum = 0.1f0) 
 
   chs % G == 0 || error("The number of groups ($(G)) must divide the number of channels ($chs)")
 
-  β = affine ? initβ(chs) : nothing
-  γ = affine ? initγ(chs) : nothing
-  μ = track_stats ? zeros(Float32, G) : nothing
-  σ² = track_stats ? ones(Float32, G) : nothing
+  β = initβ(chs)
+  γ = initγ(chs)
+  μ = zeros(Float32, G)
+  σ² = ones(Float32, G)
 
   return GroupNorm(chs, G, λ, 
             β, γ,
@@ -554,13 +438,8 @@
   x = reshape(x, sz[1:N-2]..., sz[N-1]÷gn.G, gn.G, sz[N])
   N = ndims(x)
   reduce_dims = 1:N-2
-<<<<<<< HEAD
   affine_shape = gn.affine ? ntuple(i -> i ∈ (N-1, N-2) ? size(x, i) : 1, N) : nothing
   x = _norm_layer_forward(gn, x; reduce_dims = reduce_dims, affine_shape = affine_shape)
-=======
-  affine_shape = ntuple(i -> i ∈ (N-1, N-2) ? size(x, i) : 1, N)
-  x = _norm_layer_forward(gn, x; reduce_dims, affine_shape)
->>>>>>> 7e9a1802
   return reshape(x, sz)
 end
 
@@ -574,12 +453,12 @@
   print(io, ")")
 end
 
-"""
-  hasaffine(l)
-
-Return `true` if a normalisation layer has trainable shift and 
-scale parameters, `false` otherwise.
-
-See [`BatchNorm`](@ref), [`InstanceNorm`](@ref), [`GroupNorm`](@ref), and [`LayerNorm`](@ref).
-"""
-hasaffine(l::Union{BatchNorm, InstanceNorm, LayerNorm, GroupNorm}) = l.affine+# """
+#   hasaffine(l)
+# 
+# Return `true` if a normalisation layer has trainable shift and 
+# scale parameters, `false` otherwise.
+# 
+# See [`BatchNorm`](@ref), [`InstanceNorm`](@ref), [`GroupNorm`](@ref), and [`LayerNorm`](@ref).
+# """
+# hasaffine(l::Union{BatchNorm, InstanceNorm, LayerNorm, GroupNorm}) = l.affine